[package]
name = "zcash_proofs"
version = "0.0.0"
authors = [
    "Jack Grigg <jack@z.cash>",
]

[dependencies]
bellman = { path = "../bellman" }
blake2b_simd = "0.5"
byteorder = "1"
ff = { path = "../ff" }
pairing = { path = "../pairing" }
rand = "0.4"
<<<<<<< HEAD
sapling-crypto = { path = "../sapling-crypto" }
=======
sapling-crypto = { path = "../sapling-crypto" }
zcash_primitives = { path = "../zcash_primitives" }

[dependencies.blake2-rfc]
git = "https://github.com/gtank/blake2-rfc"
rev = "7a5b5fc99ae483a0043db7547fb79a6fa44b88a9"
>>>>>>> 5e3409ea
<|MERGE_RESOLUTION|>--- conflicted
+++ resolved
@@ -12,13 +12,5 @@
 ff = { path = "../ff" }
 pairing = { path = "../pairing" }
 rand = "0.4"
-<<<<<<< HEAD
 sapling-crypto = { path = "../sapling-crypto" }
-=======
-sapling-crypto = { path = "../sapling-crypto" }
-zcash_primitives = { path = "../zcash_primitives" }
-
-[dependencies.blake2-rfc]
-git = "https://github.com/gtank/blake2-rfc"
-rev = "7a5b5fc99ae483a0043db7547fb79a6fa44b88a9"
->>>>>>> 5e3409ea
+zcash_primitives = { path = "../zcash_primitives" }
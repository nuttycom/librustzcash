All notable changes to this library will be documented in this file.

The format is based on [Keep a Changelog](https://keepachangelog.com/en/1.0.0/),
and this library adheres to Rust's notion of
[Semantic Versioning](https://semver.org/spec/v2.0.0.html).

## [Unreleased]

<<<<<<< HEAD
## [0.6.0] - 2024-12-16

### Changed
- Migrated to `bech32 0.11`, `sapling-crypto 0.4`. 
- Added dependency on `zcash_transparent 0.1` to replace dependency
  on `zcash_primitives`.
- The `UnifiedAddressRequest` argument to the following methods is now optional:
  - `zcash_keys::keys::UnifiedSpendingKey::address`
  - `zcash_keys::keys::UnifiedSpendingKey::default_address`
  - `zcash_keys::keys::UnifiedFullViewingKey::find_address`
  - `zcash_keys::keys::UnifiedFullViewingKey::default_address`
  - `zcash_keys::keys::UnifiedIncomingViewingKey::address`
  - `zcash_keys::keys::UnifiedIncomingViewingKey::find_address`
  - `zcash_keys::keys::UnifiedIncomingViewingKey::default_address`
=======
## [0.4.1, 0.5.1] - 2025-05-07

### Added
- `zcash_keys::Address::to_transparent_address`
- `zcash_keys::Address::to_sapling_address`
>>>>>>> eb75171d

## [0.5.0] - 2024-11-14

### Changed
- Migrated to `zcash_primitives 0.20.0`
- MSRV is now 1.77.0.

## [0.4.0] - 2024-10-04

### Added
- `zcash_keys::encoding::decode_extfvk_with_network`
- `impl std::error::Error for Bech32DecodeError`
- `impl std::error::Error for DecodingError`
- `impl std::error::Error for DerivationError`

### Changed
- Migrated to `orchard 0.10`, `sapling-crypto 0.3`, `zcash_address 0.6`,
  `zcash_primitives 0.19`, `zcash_protocol 0.4`.

## [0.3.0] - 2024-08-19
### Notable changes
- `zcash_keys`:
  - Now supports TEX (transparent-source-only) addresses as specified
    in [ZIP 320](https://zips.z.cash/zip-0320).
  - An `unstable-frost` feature has been added in order to be able to
    temporarily expose API features that are needed specifically when creating
    FROST threshold signatures. The features under this flag will be removed
    once key derivation for FROST has been fully specified and implemented.

### Added
- `zcash_keys::address::Address::try_from_zcash_address`
- `zcash_keys::address::Receiver`
- `zcash_keys::keys::UnifiedAddressRequest`
  - `intersect`
  - `to_address_request`

### Changed
- MSRV is now 1.70.0.
- Updated dependencies:
  - `zcash_address-0.4`
  - `zcash_encoding-0.2.1`
  - `zcash_primitives-0.16`
  - `zcash_protocol-0.2`
- `zcash_keys::Address` has a new variant `Tex`.
- `zcash_keys::address::Address::has_receiver` has been renamed to `can_receive_as`.
- `zcash_keys::keys`:
  - The (unstable) encoding of `UnifiedSpendingKey` has changed.
  - `DerivationError::Transparent` now contains `bip32::Error`.

## [0.2.0] - 2024-03-25

### Added
- `zcash_keys::address::Address::has_receiver`
- `impl Display for zcash_keys::keys::AddressGenerationError`
- `impl std::error::Error for zcash_keys::keys::AddressGenerationError`
- `impl From<hdwallet::error::Error> for zcash_keys::keys::DerivationError`
  when the `transparent-inputs` feature is enabled.
- `zcash_keys::keys::DecodingError`
- `zcash_keys::keys::UnifiedFullViewingKey::{parse, to_unified_incoming_viewing_key}`
- `zcash_keys::keys::UnifiedIncomingViewingKey`

### Changed
- `zcash_keys::keys::UnifiedFullViewingKey::{find_address, default_address}`
  now return `Result<(UnifiedAddress, DiversifierIndex), AddressGenerationError>`
  (instead of `Option<(UnifiedAddress, DiversifierIndex)>` for `find_address`).
- `zcash_keys::keys::AddressGenerationError`
  - Added `DiversifierSpaceExhausted` variant.
- At least one of the `orchard`, `sapling`, or `transparent-inputs` features
  must be enabled for the `keys` module to be accessible.
- Updated to `zcash_primitives-0.15.0`

### Removed
- `UnifiedFullViewingKey::new` has been placed behind the `test-dependencies`
  feature flag. UFVKs should only be produced by derivation from the USK, or
  parsed from their string representation.

### Fixed
- `UnifiedFullViewingKey::find_address` can now find an address for a diversifier
  index outside the valid transparent range if you aren't requesting a
  transparent receiver.

## [0.1.1] - 2024-03-04

### Added
- `zcash_keys::keys::UnifiedAddressRequest::all`

### Fixed
- A missing application of the `sapling` feature flag was remedied;
  prior to this fix it was not possible to use this crate without the
  `sapling` feature enabled.

## [0.1.0] - 2024-03-01
The entries below are relative to the `zcash_client_backend` crate as of
`zcash_client_backend 0.10.0`.

### Added
- `zcash_keys::address` (moved from `zcash_client_backend::address`). Further
  additions to this module:
  - `UnifiedAddress::{has_orchard, has_sapling, has_transparent}`
  - `UnifiedAddress::receiver_types`
  - `UnifiedAddress::unknown`
- `zcash_keys::encoding` (moved from `zcash_client_backend::encoding`).
- `zcash_keys::keys` (moved from `zcash_client_backend::keys`). Further
  additions to this module:
  - `AddressGenerationError`
  - `UnifiedAddressRequest`
- A new `orchard` feature flag has been added to make it possible to
  build client code without `orchard` dependendencies.
- `zcash_keys::address::Address::to_zcash_address`

### Changed
- The following methods and enum variants have been placed behind an `orchard`
  feature flag:
  - `zcash_keys::address::UnifiedAddress::orchard`
  - `zcash_keys::keys::DerivationError::Orchard`
  - `zcash_keys::keys::UnifiedSpendingKey::orchard`
- `zcash_keys::address`:
  - `RecipientAddress` has been renamed to `Address`.
  - `Address::Shielded` has been renamed to `Address::Sapling`.
  - `UnifiedAddress::from_receivers` no longer takes an Orchard receiver
    argument unless the `orchard` feature is enabled.
- `zcash_keys::keys`:
  - `UnifiedSpendingKey::address` now takes an argument that specifies the
    receivers to be generated in the resulting address. Also, it now returns
    `Result<UnifiedAddress, AddressGenerationError>` instead of
    `Option<UnifiedAddress>` so that we may better report to the user how
    address generation has failed.
  - `UnifiedSpendingKey::transparent` is now only available when the
    `transparent-inputs` feature is enabled.
  - `UnifiedFullViewingKey::new` no longer takes an Orchard full viewing key
    argument unless the `orchard` feature is enabled.

### Removed
- `zcash_keys::address::AddressMetadata`
  (use `zcash_client_backend::data_api::TransparentAddressMetadata` instead).<|MERGE_RESOLUTION|>--- conflicted
+++ resolved
@@ -6,7 +6,6 @@
 
 ## [Unreleased]
 
-<<<<<<< HEAD
 ## [0.6.0] - 2024-12-16
 
 ### Changed
@@ -21,13 +20,12 @@
   - `zcash_keys::keys::UnifiedIncomingViewingKey::address`
   - `zcash_keys::keys::UnifiedIncomingViewingKey::find_address`
   - `zcash_keys::keys::UnifiedIncomingViewingKey::default_address`
-=======
+
 ## [0.4.1, 0.5.1] - 2025-05-07
 
 ### Added
 - `zcash_keys::Address::to_transparent_address`
 - `zcash_keys::Address::to_sapling_address`
->>>>>>> eb75171d
 
 ## [0.5.0] - 2024-11-14
 

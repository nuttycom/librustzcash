//! Structs and methods for handling Zcash transactions.

use byteorder::{LittleEndian, ReadBytesExt, WriteBytesExt};
use hex;
use sha2::{Digest, Sha256};
use std::fmt;
use std::io::{self, Read, Write};
use std::ops::Deref;

use crate::{consensus::BlockHeight, redjubjub::Signature, serialize::Vector};

pub mod builder;
pub mod components;
mod sighash;

#[cfg(test)]
mod tests;

pub use self::sighash::{signature_hash, signature_hash_data, SignableInput, SIGHASH_ALL};

use self::components::{
    Amount, JSDescription, OutputDescription, SpendDescription, TxIn, TxOut, TzeIn, TzeOut,
};

const OVERWINTER_VERSION_GROUP_ID: u32 = 0x03C48270;
const OVERWINTER_TX_VERSION: u32 = 3;
const SAPLING_VERSION_GROUP_ID: u32 = 0x892F2085;
const SAPLING_TX_VERSION: u32 = 4;
const FUTURE_VERSION_GROUP_ID: u32 = 0xFFFFFFFF;
const FUTURE_TX_VERSION: u32 = 0x0000FFFF;

/// These versions are used exclusively for in-development transaction
/// serialization, and will never be active under the consensus rules.
/// When new consensus transaction versions are added, all call sites
/// using these constants should be inspected, and use of these constants
/// should be removed as appropriate in favor of the new consensus
/// transaction version and group.
const ZFUTURE_VERSION_GROUP_ID: u32 = 0xFFFFFFFF;
const ZFUTURE_TX_VERSION: u32 = 0x0000FFFF;

#[derive(Clone, Copy, Debug, PartialOrd, Ord, PartialEq, Eq, Hash)]
pub struct TxId(pub [u8; 32]);

impl fmt::Display for TxId {
    fn fmt(&self, formatter: &mut fmt::Formatter<'_>) -> fmt::Result {
        let mut data = self.0;
        data.reverse();
        formatter.write_str(&hex::encode(data))
    }
}

/// A Zcash transaction.
#[derive(Debug, Clone)]
pub struct Transaction {
    txid: TxId,
    data: TransactionData,
}

impl Deref for Transaction {
    type Target = TransactionData;

    fn deref(&self) -> &TransactionData {
        &self.data
    }
}

impl PartialEq for Transaction {
    fn eq(&self, other: &Transaction) -> bool {
        self.txid == other.txid
    }
}

#[derive(Clone)]
pub struct TransactionData {
    pub overwintered: bool,
    pub version: u32,
    pub version_group_id: u32,
    pub vin: Vec<TxIn>,
    pub vout: Vec<TxOut>,
    pub tze_inputs: Vec<TzeIn>,
    pub tze_outputs: Vec<TzeOut>,
    pub lock_time: u32,
    pub expiry_height: BlockHeight,
    pub value_balance: Amount,
    pub shielded_spends: Vec<SpendDescription>,
    pub shielded_outputs: Vec<OutputDescription>,
    pub joinsplits: Vec<JSDescription>,
    pub joinsplit_pubkey: Option<[u8; 32]>,
    pub joinsplit_sig: Option<[u8; 64]>,
    pub binding_sig: Option<Signature>,
}

impl std::fmt::Debug for TransactionData {
    fn fmt(&self, f: &mut std::fmt::Formatter<'_>) -> Result<(), std::fmt::Error> {
        write!(
            f,
            "TransactionData(
                overwintered = {:?},
                version = {:?},
                version_group_id = {:?},
                vin = {:?},
                vout = {:?},
                tze_inputs = {:?},
                tze_outputs = {:?},
                lock_time = {:?},
                expiry_height = {:?},
                value_balance = {:?},
                shielded_spends = {:?},
                shielded_outputs = {:?},
                joinsplits = {:?},
                joinsplit_pubkey = {:?},
                binding_sig = {:?})",
            self.overwintered,
            self.version,
            self.version_group_id,
            self.vin,
            self.vout,
            self.tze_inputs,
            self.tze_outputs,
            self.lock_time,
            self.expiry_height,
            self.value_balance,
            self.shielded_spends,
            self.shielded_outputs,
            self.joinsplits,
            self.joinsplit_pubkey,
            self.binding_sig
        )
    }
}

impl TransactionData {
    pub fn new() -> Self {
        TransactionData {
            overwintered: true,
            version: SAPLING_TX_VERSION,
            version_group_id: SAPLING_VERSION_GROUP_ID,
            vin: vec![],
            vout: vec![],
            tze_inputs: vec![],
            tze_outputs: vec![],
            lock_time: 0,
<<<<<<< HEAD
            expiry_height: 0,
=======
            expiry_height: 0u32.into(),
>>>>>>> 5363ce91
            value_balance: Amount::zero(),
            shielded_spends: vec![],
            shielded_outputs: vec![],
            joinsplits: vec![],
            joinsplit_pubkey: None,
            joinsplit_sig: None,
            binding_sig: None,
        }
    }

<<<<<<< HEAD
    pub fn future() -> Self {
        TransactionData {
            overwintered: true,
            version: FUTURE_TX_VERSION,
            version_group_id: FUTURE_VERSION_GROUP_ID,
=======
    pub fn zfuture() -> Self {
        TransactionData {
            overwintered: true,
            version: ZFUTURE_TX_VERSION,
            version_group_id: ZFUTURE_VERSION_GROUP_ID,
>>>>>>> 5363ce91
            vin: vec![],
            vout: vec![],
            tze_inputs: vec![],
            tze_outputs: vec![],
            lock_time: 0,
            expiry_height: 0u32.into(),
            value_balance: Amount::zero(),
            shielded_spends: vec![],
            shielded_outputs: vec![],
            joinsplits: vec![],
            joinsplit_pubkey: None,
            joinsplit_sig: None,
            binding_sig: None,
        }
    }

    fn header(&self) -> u32 {
        let mut header = self.version;
        if self.overwintered {
            header |= 1 << 31;
        }
        header
    }

    pub fn freeze(self) -> io::Result<Transaction> {
        Transaction::from_data(self)
    }
}

impl Transaction {
    fn from_data(data: TransactionData) -> io::Result<Self> {
        let mut tx = Transaction {
            txid: TxId([0; 32]),
            data,
        };
        let mut raw = vec![];
        tx.write(&mut raw)?;
        tx.txid
            .0
            .copy_from_slice(&Sha256::digest(&Sha256::digest(&raw)));
        Ok(tx)
    }

    pub fn txid(&self) -> TxId {
        self.txid
    }

    pub fn read<R: Read>(mut reader: R) -> io::Result<Self> {
        let header = reader.read_u32::<LittleEndian>()?;
        let overwintered = (header >> 31) == 1;
        let version = header & 0x7FFFFFFF;

        let version_group_id = if overwintered {
            reader.read_u32::<LittleEndian>()?
        } else {
            0
        };

        let is_overwinter_v3 = overwintered
            && version_group_id == OVERWINTER_VERSION_GROUP_ID
            && version == OVERWINTER_TX_VERSION;
        let is_sapling_v4 = overwintered
            && version_group_id == SAPLING_VERSION_GROUP_ID
            && version == SAPLING_TX_VERSION;
        let has_tze = overwintered
<<<<<<< HEAD
            && version_group_id == FUTURE_VERSION_GROUP_ID
            && version == FUTURE_TX_VERSION;
=======
            && version_group_id == ZFUTURE_VERSION_GROUP_ID
            && version == ZFUTURE_TX_VERSION;
>>>>>>> 5363ce91

        if overwintered && !(is_overwinter_v3 || is_sapling_v4 || has_tze) {
            return Err(io::Error::new(
                io::ErrorKind::InvalidInput,
                "Unknown transaction format",
            ));
        }

        let vin = Vector::read(&mut reader, TxIn::read)?;
        let vout = Vector::read(&mut reader, TxOut::read)?;
        let (tze_inputs, tze_outputs) = if has_tze {
            let wi = Vector::read(&mut reader, TzeIn::read)?;
            let wo = Vector::read(&mut reader, TzeOut::read)?;
            (wi, wo)
        } else {
            (vec![], vec![])
        };

        let lock_time = reader.read_u32::<LittleEndian>()?;
<<<<<<< HEAD
        let expiry_height = if is_overwinter_v3 || is_sapling_v4 || has_tze {
            reader.read_u32::<LittleEndian>()?
=======
        let expiry_height: BlockHeight = if is_overwinter_v3 || is_sapling_v4 || has_tze {
            reader.read_u32::<LittleEndian>()?.into()
>>>>>>> 5363ce91
        } else {
            0u32.into()
        };

        let (value_balance, shielded_spends, shielded_outputs) = if is_sapling_v4 || has_tze {
            let vb = {
                let mut tmp = [0; 8];
                reader.read_exact(&mut tmp)?;
                Amount::from_i64_le_bytes(tmp)
            }
            .map_err(|_| io::Error::new(io::ErrorKind::InvalidData, "valueBalance out of range"))?;
            let ss = Vector::read(&mut reader, SpendDescription::read)?;
            let so = Vector::read(&mut reader, OutputDescription::read)?;
            (vb, ss, so)
        } else {
            (Amount::zero(), vec![], vec![])
        };

        let (joinsplits, joinsplit_pubkey, joinsplit_sig) = if version >= 2 {
            let jss = Vector::read(&mut reader, |r| {
                JSDescription::read(r, overwintered && version >= SAPLING_TX_VERSION)
            })?;
            let (pubkey, sig) = if !jss.is_empty() {
                let mut joinsplit_pubkey = [0; 32];
                let mut joinsplit_sig = [0; 64];
                reader.read_exact(&mut joinsplit_pubkey)?;
                reader.read_exact(&mut joinsplit_sig)?;
                (Some(joinsplit_pubkey), Some(joinsplit_sig))
            } else {
                (None, None)
            };
            (jss, pubkey, sig)
        } else {
            (vec![], None, None)
        };

        let binding_sig = if (is_sapling_v4 || has_tze)
            && !(shielded_spends.is_empty() && shielded_outputs.is_empty())
        {
            Some(Signature::read(&mut reader)?)
        } else {
            None
        };

        Transaction::from_data(TransactionData {
            overwintered,
            version,
            version_group_id,
            vin,
            vout,
            tze_inputs,
            tze_outputs,
            lock_time,
            expiry_height,
            value_balance,
            shielded_spends,
            shielded_outputs,
            joinsplits,
            joinsplit_pubkey,
            joinsplit_sig,
            binding_sig,
        })
    }

    pub fn write<W: Write>(&self, mut writer: W) -> io::Result<()> {
        writer.write_u32::<LittleEndian>(self.header())?;
        if self.overwintered {
            writer.write_u32::<LittleEndian>(self.version_group_id)?;
        }

        let is_overwinter_v3 = self.overwintered
            && self.version_group_id == OVERWINTER_VERSION_GROUP_ID
            && self.version == OVERWINTER_TX_VERSION;
        let is_sapling_v4 = self.overwintered
            && self.version_group_id == SAPLING_VERSION_GROUP_ID
            && self.version == SAPLING_TX_VERSION;
        let has_tze = self.overwintered
<<<<<<< HEAD
            && self.version_group_id == FUTURE_VERSION_GROUP_ID
            && self.version == FUTURE_TX_VERSION;
=======
            && self.version_group_id == ZFUTURE_VERSION_GROUP_ID
            && self.version == ZFUTURE_TX_VERSION;
>>>>>>> 5363ce91

        if self.overwintered && !(is_overwinter_v3 || is_sapling_v4 || has_tze) {
            return Err(io::Error::new(
                io::ErrorKind::InvalidInput,
                "Unknown transaction format",
            ));
        }

        Vector::write(&mut writer, &self.vin, |w, e| e.write(w))?;
        Vector::write(&mut writer, &self.vout, |w, e| e.write(w))?;
        if has_tze {
            Vector::write(&mut writer, &self.tze_inputs, |w, e| e.write(w))?;
            Vector::write(&mut writer, &self.tze_outputs, |w, e| e.write(w))?;
        }
        writer.write_u32::<LittleEndian>(self.lock_time)?;
        if is_overwinter_v3 || is_sapling_v4 || has_tze {
<<<<<<< HEAD
            writer.write_u32::<LittleEndian>(self.expiry_height)?;
=======
            writer.write_u32::<LittleEndian>(u32::from(self.expiry_height))?;
>>>>>>> 5363ce91
        }

        if is_sapling_v4 || has_tze {
            writer.write_all(&self.value_balance.to_i64_le_bytes())?;
            Vector::write(&mut writer, &self.shielded_spends, |w, e| e.write(w))?;
            Vector::write(&mut writer, &self.shielded_outputs, |w, e| e.write(w))?;
        }

        if self.version >= 2 {
            Vector::write(&mut writer, &self.joinsplits, |w, e| e.write(w))?;
            if !self.joinsplits.is_empty() {
                match self.joinsplit_pubkey {
                    Some(pubkey) => writer.write_all(&pubkey)?,
                    None => {
                        return Err(io::Error::new(
                            io::ErrorKind::InvalidInput,
                            "Missing JoinSplit pubkey",
                        ));
                    }
                }
                match self.joinsplit_sig {
                    Some(sig) => writer.write_all(&sig)?,
                    None => {
                        return Err(io::Error::new(
                            io::ErrorKind::InvalidInput,
                            "Missing JoinSplit signature",
                        ));
                    }
                }
            }
        }

        if self.version < 2 || self.joinsplits.is_empty() {
            if self.joinsplit_pubkey.is_some() {
                return Err(io::Error::new(
                    io::ErrorKind::InvalidInput,
                    "JoinSplit pubkey should not be present",
                ));
            }
            if self.joinsplit_sig.is_some() {
                return Err(io::Error::new(
                    io::ErrorKind::InvalidInput,
                    "JoinSplit signature should not be present",
                ));
            }
        }

        if (is_sapling_v4 || has_tze)
            && !(self.shielded_spends.is_empty() && self.shielded_outputs.is_empty())
        {
            match self.binding_sig {
                Some(sig) => sig.write(&mut writer)?,
                None => {
                    return Err(io::Error::new(
                        io::ErrorKind::InvalidInput,
                        "Missing binding signature",
                    ));
                }
            }
        } else if self.binding_sig.is_some() {
            return Err(io::Error::new(
                io::ErrorKind::InvalidInput,
                "Binding signature should not be present",
            ));
        }

        Ok(())
    }
}<|MERGE_RESOLUTION|>--- conflicted
+++ resolved
@@ -26,8 +26,6 @@
 const OVERWINTER_TX_VERSION: u32 = 3;
 const SAPLING_VERSION_GROUP_ID: u32 = 0x892F2085;
 const SAPLING_TX_VERSION: u32 = 4;
-const FUTURE_VERSION_GROUP_ID: u32 = 0xFFFFFFFF;
-const FUTURE_TX_VERSION: u32 = 0x0000FFFF;
 
 /// These versions are used exclusively for in-development transaction
 /// serialization, and will never be active under the consensus rules.
@@ -140,11 +138,7 @@
             tze_inputs: vec![],
             tze_outputs: vec![],
             lock_time: 0,
-<<<<<<< HEAD
-            expiry_height: 0,
-=======
             expiry_height: 0u32.into(),
->>>>>>> 5363ce91
             value_balance: Amount::zero(),
             shielded_spends: vec![],
             shielded_outputs: vec![],
@@ -155,19 +149,11 @@
         }
     }
 
-<<<<<<< HEAD
-    pub fn future() -> Self {
-        TransactionData {
-            overwintered: true,
-            version: FUTURE_TX_VERSION,
-            version_group_id: FUTURE_VERSION_GROUP_ID,
-=======
     pub fn zfuture() -> Self {
         TransactionData {
             overwintered: true,
             version: ZFUTURE_TX_VERSION,
             version_group_id: ZFUTURE_VERSION_GROUP_ID,
->>>>>>> 5363ce91
             vin: vec![],
             vout: vec![],
             tze_inputs: vec![],
@@ -233,13 +219,8 @@
             && version_group_id == SAPLING_VERSION_GROUP_ID
             && version == SAPLING_TX_VERSION;
         let has_tze = overwintered
-<<<<<<< HEAD
-            && version_group_id == FUTURE_VERSION_GROUP_ID
-            && version == FUTURE_TX_VERSION;
-=======
             && version_group_id == ZFUTURE_VERSION_GROUP_ID
             && version == ZFUTURE_TX_VERSION;
->>>>>>> 5363ce91
 
         if overwintered && !(is_overwinter_v3 || is_sapling_v4 || has_tze) {
             return Err(io::Error::new(
@@ -259,13 +240,8 @@
         };
 
         let lock_time = reader.read_u32::<LittleEndian>()?;
-<<<<<<< HEAD
-        let expiry_height = if is_overwinter_v3 || is_sapling_v4 || has_tze {
-            reader.read_u32::<LittleEndian>()?
-=======
         let expiry_height: BlockHeight = if is_overwinter_v3 || is_sapling_v4 || has_tze {
             reader.read_u32::<LittleEndian>()?.into()
->>>>>>> 5363ce91
         } else {
             0u32.into()
         };
@@ -343,13 +319,8 @@
             && self.version_group_id == SAPLING_VERSION_GROUP_ID
             && self.version == SAPLING_TX_VERSION;
         let has_tze = self.overwintered
-<<<<<<< HEAD
-            && self.version_group_id == FUTURE_VERSION_GROUP_ID
-            && self.version == FUTURE_TX_VERSION;
-=======
             && self.version_group_id == ZFUTURE_VERSION_GROUP_ID
             && self.version == ZFUTURE_TX_VERSION;
->>>>>>> 5363ce91
 
         if self.overwintered && !(is_overwinter_v3 || is_sapling_v4 || has_tze) {
             return Err(io::Error::new(
@@ -366,11 +337,7 @@
         }
         writer.write_u32::<LittleEndian>(self.lock_time)?;
         if is_overwinter_v3 || is_sapling_v4 || has_tze {
-<<<<<<< HEAD
-            writer.write_u32::<LittleEndian>(self.expiry_height)?;
-=======
             writer.write_u32::<LittleEndian>(u32::from(self.expiry_height))?;
->>>>>>> 5363ce91
         }
 
         if is_sapling_v4 || has_tze {

--- conflicted
+++ resolved
@@ -132,22 +132,12 @@
             open::MODE => payload
                 .try_into()
                 .map_err(|_| Error::IllegalPayloadLength(payload.len()))
-<<<<<<< HEAD
-                .map(open::Precondition)
-                .map(Precondition::Open),
-=======
                 .map(Precondition::open),
->>>>>>> c289cf9d
 
             close::MODE => payload
                 .try_into()
                 .map_err(|_| Error::IllegalPayloadLength(payload.len()))
-<<<<<<< HEAD
-                .map(close::Precondition)
-                .map(Precondition::Close),
-=======
                 .map(Precondition::close),
->>>>>>> c289cf9d
 
             _ => Err(Error::ModeInvalid(mode)),
         }
@@ -200,22 +190,12 @@
             open::MODE => payload
                 .try_into()
                 .map_err(|_| Error::IllegalPayloadLength(payload.len()))
-<<<<<<< HEAD
-                .map(open::Witness)
-                .map(Witness::Open),
-=======
                 .map(Witness::open),
->>>>>>> c289cf9d
 
             close::MODE => payload
                 .try_into()
                 .map_err(|_| Error::IllegalPayloadLength(payload.len()))
-<<<<<<< HEAD
-                .map(close::Witness)
-                .map(Witness::Close),
-=======
                 .map(Witness::close),
->>>>>>> c289cf9d
 
             _ => Err(Error::ModeInvalid(mode)),
         }
